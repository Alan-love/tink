--- conflicted
+++ resolved
@@ -64,13 +64,8 @@
   <properties>
     <java.version>1.8</java.version>
 
-<<<<<<< HEAD
-    <json.version>20180813</json.version>
+    <gson.version>2.8.6</gson.version>
     <protobuf.version>3.14.0</protobuf.version>
-=======
-    <gson.version>2.8.6</gson.version>
-    <protobuf.version>3.11.1</protobuf.version>
->>>>>>> ba258552
   </properties>
 
   <dependencies>
